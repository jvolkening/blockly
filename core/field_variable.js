/**
 * @license
 * Visual Blocks Editor
 *
 * Copyright 2012 Google Inc.
 * https://developers.google.com/blockly/
 *
 * Licensed under the Apache License, Version 2.0 (the "License");
 * you may not use this file except in compliance with the License.
 * You may obtain a copy of the License at
 *
 *   http://www.apache.org/licenses/LICENSE-2.0
 *
 * Unless required by applicable law or agreed to in writing, software
 * distributed under the License is distributed on an "AS IS" BASIS,
 * WITHOUT WARRANTIES OR CONDITIONS OF ANY KIND, either express or implied.
 * See the License for the specific language governing permissions and
 * limitations under the License.
 */

/**
 * @fileoverview Variable input field.
 * @author fraser@google.com (Neil Fraser)
 */
'use strict';

goog.provide('Blockly.FieldVariable');

goog.require('Blockly.FieldDropdown');
goog.require('Blockly.Msg');
goog.require('Blockly.Variables');
goog.require('goog.string');


/**
 * Class for a variable's dropdown field.
 * @param {?string} varname The default name for the variable.  If null,
 *     a unique variable name will be generated.
 * @param {Function=} opt_validator A function that is executed when a new
 *     option is selected.  Its sole argument is the new option value.
 * @extends {Blockly.FieldDropdown}
 * @constructor
 */
Blockly.FieldVariable = function(varname, opt_validator) {
  Blockly.FieldVariable.superClass_.constructor.call(this,
      Blockly.FieldVariable.dropdownCreate, opt_validator);
  this.setValue(varname || '');
};
goog.inherits(Blockly.FieldVariable, Blockly.FieldDropdown);

/**
 * Install this dropdown on a block.
 */
Blockly.FieldVariable.prototype.init = function() {
  if (this.fieldGroup_) {
    // Dropdown has already been initialized once.
    return;
  }
  Blockly.FieldVariable.superClass_.init.call(this);
  if (!this.getValue()) {
    // Variables without names get uniquely named for this workspace.
    var workspace =
        this.sourceBlock_.isInFlyout ?
            this.sourceBlock_.workspace.targetWorkspace :
            this.sourceBlock_.workspace;
    this.setValue(Blockly.Variables.generateUniqueName(workspace));
  }
};

/**
 * Get the variable's name (use a variableDB to convert into a real name).
 * Unline a regular dropdown, variables are literal and have no neutral value.
 * @return {string} Current text.
 */
Blockly.FieldVariable.prototype.getValue = function() {
  return this.getText();
};

/**
 * Set the variable name.
 * @param {string} newValue New text.
 */
Blockly.FieldVariable.prototype.setValue = function(newValue) {
  if (this.sourceBlock_ && Blockly.Events.isEnabled()) {
    Blockly.Events.fire(new Blockly.Events.Change(
        this.sourceBlock_, 'field', this.name, this.value_, newValue));
  }
  this.value_ = newValue;
  this.setText(newValue);
};

/**
 * Return a sorted list of variable names for variable dropdown menus.
 * Include a special option at the end for creating a new variable name.
 * @return {!Array.<string>} Array of variable names.
 * @this {!Blockly.FieldVariable}
 */
Blockly.FieldVariable.dropdownCreate = function() {
  if (this.sourceBlock_ && this.sourceBlock_.workspace) {
    // Get a copy of the list, so that adding rename and new variable options
    // doesn't modify the workspace's list.
    var variableList = this.sourceBlock_.workspace.variableList.slice(0);
  } else {
    var variableList = [];
  }
  // Ensure that the currently selected variable is an option.
  var name = this.getText();
  if (name && variableList.indexOf(name) == -1) {
    variableList.push(name);
  }
  variableList.sort(goog.string.caseInsensitiveCompare);
  variableList.push(Blockly.Msg.RENAME_VARIABLE);
  variableList.push(Blockly.Msg.DELETE_VARIABLE.replace('%1', name));
  // Variables are not language-specific, use the name as both the user-facing
  // text and the internal representation.
  var options = [];
  for (var i = 0; i < variableList.length; i++) {
    options[i] = [variableList[i], variableList[i]];
  }
  return options;
};

/**
 * Event handler for a change in variable name.
 * Special case the 'Rename variable...' and 'Delete variable...' options.
 * In the rename case, prompt the user for a new name.
 * @param {string} text The selected dropdown menu option.
 * @return {null|undefined|string} An acceptable new variable name, or null if
 *     change is to be either aborted (cancel button) or has been already
 *     handled (rename), or undefined if an existing variable was chosen.
 */
<<<<<<< HEAD
Blockly.FieldVariable.classValidator = function(text) {
=======
Blockly.FieldVariable.prototype.classValidator = function(text) {
  function promptName(promptText, defaultText) {
    Blockly.hideChaff();
    var newVar = window.prompt(promptText, defaultText);
    // Merge runs of whitespace.  Strip leading and trailing whitespace.
    // Beyond this, all names are legal.
    if (newVar) {
      newVar = newVar.replace(/[\s\xa0]+/g, ' ').replace(/^ | $/g, '');
      if (newVar == Blockly.Msg.RENAME_VARIABLE ||
          newVar == Blockly.Msg.NEW_VARIABLE) {
        // Ok, not ALL names are legal...
        newVar = null;
      }
    }
    return newVar;
  }
>>>>>>> 7edbaf9e
  var workspace = this.sourceBlock_.workspace;
  if (text == Blockly.Msg.RENAME_VARIABLE) {
    var oldVar = this.getText();
    Blockly.hideChaff();
    text = Blockly.Variables.promptName(
        Blockly.Msg.RENAME_VARIABLE_TITLE.replace('%1', oldVar), oldVar);
    if (text) {
      Blockly.Variables.renameVariable(oldVar, text, workspace);
    }
    return null;
  } else if (text == Blockly.Msg.DELETE_VARIABLE.replace('%1',
      this.getText())) {
    Blockly.Variables.delete(this.getText(), this.sourceBlock_.workspace);
    return null;
  }
  return undefined;
};<|MERGE_RESOLUTION|>--- conflicted
+++ resolved
@@ -129,26 +129,7 @@
  *     change is to be either aborted (cancel button) or has been already
  *     handled (rename), or undefined if an existing variable was chosen.
  */
-<<<<<<< HEAD
-Blockly.FieldVariable.classValidator = function(text) {
-=======
 Blockly.FieldVariable.prototype.classValidator = function(text) {
-  function promptName(promptText, defaultText) {
-    Blockly.hideChaff();
-    var newVar = window.prompt(promptText, defaultText);
-    // Merge runs of whitespace.  Strip leading and trailing whitespace.
-    // Beyond this, all names are legal.
-    if (newVar) {
-      newVar = newVar.replace(/[\s\xa0]+/g, ' ').replace(/^ | $/g, '');
-      if (newVar == Blockly.Msg.RENAME_VARIABLE ||
-          newVar == Blockly.Msg.NEW_VARIABLE) {
-        // Ok, not ALL names are legal...
-        newVar = null;
-      }
-    }
-    return newVar;
-  }
->>>>>>> 7edbaf9e
   var workspace = this.sourceBlock_.workspace;
   if (text == Blockly.Msg.RENAME_VARIABLE) {
     var oldVar = this.getText();
